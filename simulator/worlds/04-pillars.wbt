--- conflicted
+++ resolved
@@ -384,57 +384,33 @@
         translation -2.6835 2.6835 -0.0500
         rotation 0 0 -1 5.497787139
         upright TRUE
-<<<<<<< HEAD
         size 0.15 0.15
         texture_url ["sim_markers/0.png"]
         model "0"
-=======
-        size 0.08 0.08
-        texture_url ["sim_markers/100.png"]
-        model "100"
->>>>>>> 4d4f624d
     }
     Marker {
         translation 1.1278 4.2391 -0.3000
         rotation 0 0 -1 7.068583465
         upright TRUE
-<<<<<<< HEAD
         size 0.15 0.15
         texture_url ["sim_markers/1.png"]
         model "1"
-=======
-        size 0.08 0.08
-        texture_url ["sim_markers/101.png"]
-        model "101"
->>>>>>> 4d4f624d
     }
     Marker {
         translation 3.7950 3.1113 -0.5500
         rotation 0 0 -1 7.853981628
         upright TRUE
-<<<<<<< HEAD
         size 0.15 0.15
         texture_url ["sim_markers/2.png"]
         model "2"
-=======
-        size 0.08 0.08
-        texture_url ["sim_markers/102.png"]
-        model "102"
->>>>>>> 4d4f624d
     }
     Marker {
         translation -0.0213 5.3425 -0.8
         rotation 0 0 -1 5.497787139
         upright TRUE
-<<<<<<< HEAD
         size 0.15 0.15
         texture_url ["sim_markers/3.png"]
         model "3"
-=======
-        size 0.08 0.08
-        texture_url ["sim_markers/103.png"]
-        model "103"
->>>>>>> 4d4f624d
     }
   ]
 }